--- conflicted
+++ resolved
@@ -140,15 +140,8 @@
     qDebug() << QString("Started in " + QString::number(__aet_elapsed / 1000 / 1000) + "msec").toStdString().c_str();
 #endif
 
-<<<<<<< HEAD
-=======
-    if (Notepadqq::oldQt() && settings.General.getCheckVersionAtStartup()) {
-        Notepadqq::showQtVersionWarning(true, w);
-    }
-
     Stats::init();
 
->>>>>>> 3e1b11f5
     return a.exec();
 }
 
