#include "include/EditorNS/editor.h"
#include "include/notepadqq.h"
#include "include/nqqsettings.h"
#include <QVBoxLayout>
#include <QMessageBox>
#include <QDir>
#include <QEventLoop>
#include <QUrlQuery>
#include <QRegularExpression>
#include <QWebChannel>
#include <QWebEngineSettings>
#include <QTimer>
#include <QRegExp>

namespace EditorNS
{

    QQueue<Editor*> Editor::m_editorBuffer = QQueue<Editor*>();

    Editor::Editor(QWidget *parent) :
        QWidget(parent)
    {

        QString themeName = NqqSettings::getInstance().Appearance.getColorScheme();
        if (themeName == "")
            themeName = "default";

        fullConstructor(themeFromName(themeName));
    }

    Editor::Editor(const Theme &theme, QWidget *parent) :
        QWidget(parent)
    {
        fullConstructor(theme);
    }

    void Editor::fullConstructor(const Theme &theme)
    {
        m_jsToCppProxy = new JsToCppProxy(this);
        connect(m_jsToCppProxy,
                &JsToCppProxy::messageReceived,
                this,
                &Editor::on_proxyMessageReceived);

        m_webView = new CustomQWebView(this);

        QUrlQuery query;
        query.addQueryItem("themePath", theme.path);
        query.addQueryItem("themeName", theme.name);

        QUrl url = QUrl("file://" + Notepadqq::editorPath());
        url.setQuery(query);

        QWebChannel * channel = new QWebChannel(this);
        m_webView->page()->setWebChannel(channel);
        channel->registerObject(QStringLiteral("cpp_ui_driver"), m_jsToCppProxy);

        m_webView->setUrl(url);

        // To load the page in the background (http://stackoverflow.com/a/10520029):
        // (however, no noticeable improvement here on an i5, september 2014)
        //QString content = QString("<html><body onload='setTimeout(function() { window.location=\"%1\"; }, 1);'>Loading...</body></html>").arg("file://" + Notepadqq::editorPath());
        //m_webView->setContent(content.toUtf8());

        m_webView->pageAction(QWebEnginePage::InspectElement)->setVisible(false);

        //m_webView->page()->setLinkDelegationPolicy(QWebPage::DelegateAllLinks);

        QWebEngineSettings *pageSettings = m_webView->page()->settings();
        #ifdef QT_DEBUG
        //pageSettings->setAttribute(QWebEngineSettings::DeveloperExtrasEnabled, true);
        #endif
        pageSettings->setAttribute(QWebEngineSettings::JavascriptCanAccessClipboard, true);

        m_layout = new QVBoxLayout(this);
        m_layout->setContentsMargins(0, 0, 0, 0);
        m_layout->setSpacing(0);
        m_layout->addWidget(m_webView, 1);
        setLayout(m_layout);

        connect(m_webView, &CustomQWebView::mouseWheel, this, &Editor::mouseWheel);
        connect(m_webView, &CustomQWebView::urlsDropped, this, &Editor::urlsDropped);
        connect(m_webView, &CustomQWebView::gotFocus, this, &Editor::gotFocus);
        setLanguage(nullptr);
        // TODO Display a message if a javascript error gets triggered.
        // Right now, if there's an error in the javascript code, we
        // get stuck waiting a J_EVT_READY that will never come.
    }

    QSharedPointer<Editor> Editor::getNewEditor(QWidget *parent)
    {
        return QSharedPointer<Editor>(getNewEditorUnmanagedPtr(parent), &Editor::deleteLater);
    }

    Editor *Editor::getNewEditorUnmanagedPtr(QWidget *parent)
    {
        Editor *out;

        if (m_editorBuffer.length() == 0) {
            m_editorBuffer.enqueue(new Editor());
            out = new Editor();
        } else if (m_editorBuffer.length() == 1) {
            m_editorBuffer.enqueue(new Editor());
            out = m_editorBuffer.dequeue();
        } else {
            out = m_editorBuffer.dequeue();
        }

        out->setParent(parent);
        return out;
    }

    void Editor::addEditorToBuffer(const int howMany)
    {
        for (int i = 0; i < howMany; i++)
            m_editorBuffer.enqueue(new Editor());
    }

    void Editor::invalidateEditorBuffer()
    {
        m_editorBuffer.clear();
    }

    void Editor::waitAsyncLoad()
    {
        if (!m_loaded) {
            QEventLoop loop;
            connect(this, &Editor::editorReady, &loop, &QEventLoop::quit);
            // Block until a J_EVT_READY message is received
            loop.exec();
        }
    }

    void Editor::on_proxyMessageReceived(QString msg, QVariant data)
    {
        QTimer::singleShot(0, [msg,data,this]{

            emit messageReceived(msg, data);

            if (msg.startsWith("[ASYNC_REPLY]")) {
                QRegExp rgx("\\[ID=(\\d+)\\]$");

                if(rgx.indexIn(msg) == -1)
                    return;

                if (rgx.captureCount() != 1)
                    return;

                unsigned int id = rgx.capturedTexts()[1].toInt();

                // Look into the list of callbacks
                for (auto it = this->asyncReplies.begin(); it != this->asyncReplies.end(); ++it) {
                    if (it->id == id) {
                        AsyncReply r = *it;
                        r.value->set_value(data);
                        this->asyncReplies.erase(it);

                        if (r.callback != 0) {
                            QTimer::singleShot(0, [r,data]{ r.callback(data); });
                        }

                        emit asyncReplyReceived(r.id, r.message, data);

                        break;
                    }
                }


<<<<<<< HEAD
            } else if(msg == "J_EVT_READY") {
                m_loaded = true;
                emit editorReady();
            } else if(msg == "J_EVT_CONTENT_CHANGED")
                emit contentChanged();
            else if(msg == "J_EVT_CLEAN_CHANGED")
                emit cleanChanged(data.toBool());
            else if(msg == "J_EVT_CURSOR_ACTIVITY")
                emit cursorActivity();
            else if(msg == "J_EVT_CURRENT_LANGUAGE_CHANGED") {
                QVariantMap map = data.toMap();
                emit currentLanguageChanged(map.value("id").toString(),
                                            map.value("name").toString());
            }

        });
=======
        } else if(msg == "J_EVT_READY") {
            m_loaded = true;
            emit editorReady();
        } else if(msg == "J_EVT_CONTENT_CHANGED")
            emit contentChanged();
        else if(msg == "J_EVT_CLEAN_CHANGED")
            emit cleanChanged(data.toBool());
        else if(msg == "J_EVT_CURSOR_ACTIVITY")
            emit cursorActivity();
>>>>>>> ce1d67a1
    }

    void Editor::setFocus()
    {
        m_webView->setFocus();
        sendMessage("C_CMD_SET_FOCUS");
    }

    void Editor::clearFocus()
    {
        m_webView->clearFocus();
        sendMessage("C_CMD_BLUR");
    }

    /**
     * Automatically converts local relative file names to absolute ones.
     */
    void Editor::setFilePath(const QUrl &filename)
    {
        QUrl old = m_filePath;
        QUrl newUrl = filename;

        if (newUrl.isLocalFile())
            newUrl = QUrl::fromLocalFile(QFileInfo(filename.toLocalFile()).absoluteFilePath());

        m_filePath = newUrl;
        emit fileNameChanged(old, newUrl);
    }

    /**
     * Always returns an absolute url.
     */
    QUrl Editor::filePath() const
    {
        return m_filePath;
    }

    QString Editor::tabName() const
    {
        return m_tabName;
    }

    void Editor::setTabName(const QString& name)
    {
        m_tabName = name;
    }

    bool Editor::isClean()
    {
        return asyncSendMessageWithResult("C_FUN_IS_CLEAN", QVariant(0)).get().toBool();
    }

    void Editor::markClean()
    {
        sendMessage("C_CMD_MARK_CLEAN");
    }

    void Editor::markDirty()
    {
        sendMessage("C_CMD_MARK_DIRTY");
    }

    int EditorNS::Editor::getHistoryGeneration()
    {
        return asyncSendMessageWithResult("C_FUN_GET_HISTORY_GENERATION", QVariant(0))
                .get().toInt();
    }

    void Editor::setLanguage(const Language* lang)
    {
        if (lang == nullptr) {
            lang = LanguageService::getInstance().lookupById("plaintext");
        }
        if (m_currentLanguage == lang) {
            return;
        }
        if (!m_customIndentationMode) {
            setIndentationMode(lang->id);
        }
        m_currentLanguage = lang;
        sendMessage("C_CMD_SET_LANGUAGE", lang->mime.isEmpty() ? lang->mode : lang->mime);
        emit currentLanguageChanged(lang->id, lang->name);
    }

    void Editor::setLanguage(const QString& language)
    {
        auto& cache = LanguageService::getInstance();
        auto lang = cache.lookupById(language);
        if (lang != nullptr) {
            setLanguage(lang);
        }
    }

    void Editor::setLanguageFromFileName(const QString& fileName)
    {
        auto& cache = LanguageService::getInstance();
        auto lang = cache.lookupByFileName(fileName);
        if (lang != nullptr) {
            setLanguage(lang);
            return;
        }
        lang = cache.lookupByExtension(fileName);
        if (lang != nullptr) {
            setLanguage(lang);
        }
    }

    void Editor::setLanguageFromFileName()
    {
        setLanguageFromFileName(filePath().toString());
    }

    void Editor::setIndentationMode(QString language)
    {
        NqqSettings& s = NqqSettings::getInstance();

        if (s.Languages.getUseDefaultSettings(language))
            language = "default";

        setIndentationMode(!s.Languages.getIndentWithSpaces(language),
                            s.Languages.getTabSize(language));
    }

    void Editor::setIndentationMode(const bool useTabs, const int size)
    {
        QMap<QString, QVariant> data;
        data.insert("useTabs", useTabs);
        data.insert("size", size);
        sendMessage("C_CMD_SET_INDENTATION_MODE", data);
    }

    Editor::IndentationMode Editor::indentationMode()
    {
        QVariantMap indent = asyncSendMessageWithResult("C_FUN_GET_INDENTATION_MODE").get().toMap();
        IndentationMode out;
        out.useTabs = indent.value("useTabs", true).toBool();
        out.size = indent.value("size", 4).toInt();
        return out;
    }

    void Editor::setCustomIndentationMode(const bool useTabs, const int size)
    {
        m_customIndentationMode = true;
        setIndentationMode(useTabs, size);
    }

    void Editor::setCustomIndentationMode(const bool useTabs)
    {
        m_customIndentationMode = true;
        setIndentationMode(useTabs, 0);
    }

    void Editor::clearCustomIndentationMode()
    {
        m_customIndentationMode = false;
        setIndentationMode(getLanguageId());
    }

    bool Editor::isUsingCustomIndentationMode() const
    {
        return m_customIndentationMode;
    }

    void Editor::setSmartIndent(bool enabled)
    {
        sendMessage("C_CMD_SET_SMART_INDENT", enabled);
    }

    void Editor::setValue(const QString &value)
    {
        setLanguage(LanguageService::getInstance().lookupByContent(value));
        sendMessage("C_CMD_SET_VALUE", value);
    }

    QString Editor::value()
    {
        return asyncSendMessageWithResult("C_FUN_GET_VALUE").get().toString();
    }

    bool Editor::fileOnDiskChanged() const
    {
        return m_fileOnDiskChanged;
    }

    void Editor::setFileOnDiskChanged(bool fileOnDiskChanged)
    {
        m_fileOnDiskChanged = fileOnDiskChanged;
    }

    QString Editor::jsStringEscape(QString str) const {
        return str.replace("\\", "\\\\")
                .replace("'", "\\'")
                .replace("\"", "\\\"")
                .replace("\n", "\\n")
                .replace("\r", "\\r")
                .replace("\t", "\\t")
                .replace("\b", "\\b");
    }

    void Editor::sendMessage(const QString &msg, const QVariant &data)
    {
        waitAsyncLoad();

        emit m_jsToCppProxy->messageReceivedByJs(msg, data);
    }

    void Editor::sendMessage(const QString &msg)
    {
        sendMessage(msg, 0);
    }

    std::shared_future<QVariant> Editor::asyncSendMessageWithResult(const QString &msg, const QVariant &data, std::function<void(QVariant)> callback)
    {
        static unsigned int messageIdentifier = 0;

        unsigned int currentMsgIdentifier = ++messageIdentifier;

        std::shared_ptr<std::promise<QVariant>> resultPromise = std::make_shared<std::promise<QVariant>>();

        AsyncReply asyncmsg;
        asyncmsg.id = currentMsgIdentifier;
        asyncmsg.message = msg;
        asyncmsg.value = resultPromise;
        asyncmsg.callback = callback;
        this->asyncReplies.push_back((asyncmsg));

        QString message_id = "[ASYNC_REQUEST]" + msg + "[ID=" + QString::number(currentMsgIdentifier) + "]";

        this->sendMessage(message_id, data);

        std::shared_future<QVariant> fut = resultPromise->get_future().share();


        std::shared_ptr<QEventLoop> loop = std::make_shared<QEventLoop>();
        QObject::connect(this, &Editor::asyncReplyReceived, this, [loop, fut, currentMsgIdentifier](unsigned int id, QString, QVariant){
            if (id == currentMsgIdentifier) {
                QApplication::processEvents();
                if (loop->isRunning()) {
                    loop->quit();
                }
            }
        });
        loop->exec(QEventLoop::WaitForMoreEvents);

        // Make sure to process all the events before this
        QApplication::processEvents();

        return fut;
    }

    std::shared_future<QVariant> Editor::asyncSendMessageWithResult(const QString &msg, std::function<void(QVariant)> callback)
    {
        return this->asyncSendMessageWithResult(msg, 0, callback);
    }

    void Editor::setZoomFactor(const qreal &factor)
    {
        qreal normFact = factor;
        if (normFact > 14) normFact = 14;
        else if (normFact < 0.10) normFact = 0.10;

        m_webView->setZoomFactor(normFact);
    }

    qreal Editor::zoomFactor() const
    {
        return m_webView->zoomFactor();
    }

    void Editor::setSelectionsText(const QStringList &texts, selectMode mode)
    {
        QString modeStr = "";
        if (mode == selectMode_cursorAfter)
            modeStr = "after";
        else if (mode == selectMode_cursorBefore)
            modeStr = "before";
        else
            modeStr = "selected";

        QVariantMap data;
        data.insert("text", texts);
        data.insert("select", modeStr);

        sendMessage("C_CMD_SET_SELECTIONS_TEXT", data);
    }

    void Editor::setSelectionsText(const QStringList &texts)
    {
        setSelectionsText(texts, selectMode_cursorAfter);
    }

    void Editor::insertBanner(QWidget *banner)
    {
        m_layout->insertWidget(0, banner);
    }

    void Editor::removeBanner(QWidget *banner)
    {
        if (banner != m_webView && m_layout->indexOf(banner) >= 0) {
            m_layout->removeWidget(banner);
            emit bannerRemoved(banner);
        }
    }

    void Editor::removeBanner(QString objectName)
    {
        QList<QWidget *> list = findChildren<QWidget *>(objectName);
        for (int i = 0; i < list.length(); i++) {
            removeBanner(list[i]);
        }
    }

    void Editor::setLineWrap(const bool wrap)
    {
        sendMessage("C_CMD_SET_LINE_WRAP", wrap);
    }

    void Editor::setEOLVisible(const bool showeol)
    {
        sendMessage("C_CMD_SHOW_END_OF_LINE",showeol);
    }

    void Editor::setWhitespaceVisible(const bool showspace)
    {
        sendMessage("C_CMD_SHOW_WHITESPACE",showspace);
    }

    void Editor::setMathEnabled(const bool enabled)
    {
        sendMessage("C_CMD_ENABLE_MATH", enabled);
    }

    QPair<int, int> Editor::cursorPosition()
    {
        QList<QVariant> cursor = asyncSendMessageWithResult("C_FUN_GET_CURSOR").get().toList();
        return QPair<int, int>(cursor[0].toInt(), cursor[1].toInt());
    }

    void Editor::setCursorPosition(const int line, const int column)
    {
        QList<QVariant> arg = QList<QVariant>({line, column});
        sendMessage("C_CMD_SET_CURSOR", QVariant(arg));
    }

    void Editor::setCursorPosition(const QPair<int, int> &position)
    {
        setCursorPosition(position.first, position.second);
    }

    void Editor::setCursorPosition(const Cursor &cursor)
    {
        setCursorPosition(cursor.line, cursor.column);
    }

    void Editor::setSelection(int fromLine, int fromCol, int toLine, int toCol)
    {
        QList<QVariant> arg = QList<QVariant>({fromLine, fromCol, toLine, toCol});
        sendMessage("C_CMD_SET_SELECTION", QVariant(arg));
    }

    QPair<int, int> Editor::scrollPosition()
    {
        QList<QVariant> scroll = asyncSendMessageWithResult("C_FUN_GET_SCROLL_POS").get().toList();
        return QPair<int, int>(scroll[0].toInt(), scroll[1].toInt());
    }

    void Editor::setScrollPosition(const int left, const int top)
    {
        QList<QVariant> arg = QList<QVariant>({left, top});
        sendMessage("C_CMD_SET_SCROLL_POS", QVariant(arg));
    }

    void Editor::setScrollPosition(const QPair<int, int> &position)
    {
        setScrollPosition(position.first, position.second);
    }

    QString Editor::endOfLineSequence() const
    {
        return m_endOfLineSequence;
    }

    void Editor::setEndOfLineSequence(const QString &newLineSequence)
    {
        m_endOfLineSequence = newLineSequence;
    }

    void Editor::setFont(QString fontFamily, int fontSize, double lineHeight)
    {
        QMap<QString, QVariant> tmap;
        tmap.insert("family", fontFamily == nullptr ? "" : fontFamily);
        tmap.insert("size", QString::number(fontSize));
        tmap.insert("lineHeight", QString::number(lineHeight,'f',2));
        sendMessage("C_CMD_SET_FONT", tmap);
    }

    QTextCodec *Editor::codec() const
    {
        return m_codec;
    }

    void Editor::setCodec(QTextCodec *codec)
    {
        m_codec = codec;
    }

    bool Editor::bom() const
    {
        return m_bom;
    }

    void Editor::setBom(bool bom)
    {
        m_bom = bom;
    }

    Editor::Theme Editor::themeFromName(QString name)
    {
        Theme defaultTheme;
        defaultTheme.name = "default";
        defaultTheme.path = "";

        if (name == "default" || name == "")
            return defaultTheme;

        QFileInfo editorPath = QFileInfo(Notepadqq::editorPath());
        QDir bundledThemesDir = QDir(editorPath.absolutePath() + "/libs/codemirror/theme/");

        Theme t;
        QString themeFile = bundledThemesDir.filePath(name + ".css");
        if (QFile(themeFile).exists()) {
            t.name = name;
            t.path = themeFile;
        } else {
            t = defaultTheme;
        }

        return t;
    }

    QList<Editor::Theme> Editor::themes()
    {
        QFileInfo editorPath = QFileInfo(Notepadqq::editorPath());
        QDir bundledThemesDir = QDir(editorPath.absolutePath() + "/libs/codemirror/theme/");

        QStringList filters;
        filters << "*.css";
        bundledThemesDir.setNameFilters(filters);

        QStringList themeFiles = bundledThemesDir.entryList();

        QList<Theme> out;
        for (QString themeStr : themeFiles) {
            QFileInfo theme = QFileInfo(themeStr);
            QString nameWithoutExt = theme.fileName()
                    .replace(QRegularExpression("\\.css$"), "");

            Theme t;
            t.name = nameWithoutExt;
            t.path = bundledThemesDir.filePath(themeStr);
            out.append(t);
        }

        return out;
    }

    void Editor::setTheme(Theme theme)
    {
        QMap<QString, QVariant> tmap;
        tmap.insert("name", theme.name == "" ? "default" : theme.name);
        tmap.insert("path", theme.path);
        sendMessage("C_CMD_SET_THEME", tmap);
    }

    QList<Editor::Selection> Editor::selections()
    {
        QList<Selection> out;

        QList<QVariant> sels = asyncSendMessageWithResult("C_FUN_GET_SELECTIONS").get().toList();
        for (int i = 0; i < sels.length(); i++) {
            QVariantMap selMap = sels[i].toMap();
            QVariantMap from = selMap.value("anchor").toMap();
            QVariantMap to = selMap.value("head").toMap();

            Selection sel;
            sel.from.line = from.value("line").toInt();
            sel.from.column = from.value("ch").toInt();
            sel.to.line = to.value("line").toInt();
            sel.to.column = to.value("ch").toInt();

            out.append(sel);
        }

        return out;
    }

    QStringList Editor::selectedTexts()
    {
        QVariant text = asyncSendMessageWithResult("C_FUN_GET_SELECTIONS_TEXT").get();
        return text.toStringList();
    }

    void Editor::setOverwrite(bool overwrite)
    {
        sendMessage("C_CMD_SET_OVERWRITE", overwrite);
    }

    void Editor::setTabsVisible(bool visible)
    {
        sendMessage("C_CMD_SET_TABS_VISIBLE", visible);
    }

    Editor::IndentationMode Editor::detectDocumentIndentation(bool *found)
    {
        QVariantMap indent =
                asyncSendMessageWithResult("C_FUN_DETECT_INDENTATION_MODE").get().toMap();

        IndentationMode out;

        bool _found = indent.value("found", false).toBool();
        if (found != nullptr) {
            *found = _found;
        }

        if (_found) {
            out.useTabs = indent.value("useTabs", true).toBool();
            out.size = indent.value("size", 4).toInt();
        }

        return out;
    }

    void Editor::print(std::shared_ptr<QPrinter> printer)
    {
        // 1. Set theme to default because dark themes would force the printer to color the entire
        //    document in the background color. Default theme has white background.
        // 2. Set WebView's bg-color to white to prevent visual artifacts when printing less than one page.
        // 3. Set C_CMD_DISPLAY_PRINT_STYLE to hide UI elements like the gutter.

        setTheme(themeFromName("Default"));
        m_webView->setStyleSheet("background-color: white");
        sendMessage("C_CMD_DISPLAY_PRINT_STYLE");
        m_webView->page()->print(printer.get(), [printer, this](bool success) {
            // Note: it is important to capture "printer" in order to keep the shared_ptr alive.
            sendMessage("C_CMD_DISPLAY_NORMAL_STYLE");
            m_webView->setStyleSheet("");
            setTheme(themeFromName(NqqSettings::getInstance().Appearance.getColorScheme()));
        });
    }

    QString Editor::getCurrentWord()
    {
        return asyncSendMessageWithResult("C_FUN_GET_CURRENT_WORD").get().toString();
    }

    int Editor::lineCount()
    {
        return asyncSendMessageWithResult("C_FUN_GET_LINE_COUNT").get().toInt();
    }
}<|MERGE_RESOLUTION|>--- conflicted
+++ resolved
@@ -166,7 +166,6 @@
                 }
 
 
-<<<<<<< HEAD
             } else if(msg == "J_EVT_READY") {
                 m_loaded = true;
                 emit editorReady();
@@ -176,24 +175,8 @@
                 emit cleanChanged(data.toBool());
             else if(msg == "J_EVT_CURSOR_ACTIVITY")
                 emit cursorActivity();
-            else if(msg == "J_EVT_CURRENT_LANGUAGE_CHANGED") {
-                QVariantMap map = data.toMap();
-                emit currentLanguageChanged(map.value("id").toString(),
-                                            map.value("name").toString());
-            }
 
         });
-=======
-        } else if(msg == "J_EVT_READY") {
-            m_loaded = true;
-            emit editorReady();
-        } else if(msg == "J_EVT_CONTENT_CHANGED")
-            emit contentChanged();
-        else if(msg == "J_EVT_CLEAN_CHANGED")
-            emit cleanChanged(data.toBool());
-        else if(msg == "J_EVT_CURSOR_ACTIVITY")
-            emit cursorActivity();
->>>>>>> ce1d67a1
     }
 
     void Editor::setFocus()
