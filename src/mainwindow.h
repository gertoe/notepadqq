/*
 *
 * This file is part of the Notepadqq text editor.
 *
 * Copyright(c) 2010 Notepadqq team.
 * http://notepadqq.sourceforge.net/
 *
 * This program is free software: you can redistribute it and/or modify
 * it under the terms of the GNU General Public License as published by
 * the Free Software Foundation, either version 3 of the License, or
 * (at your option) any later version.
 *
 * This program is distributed in the hope that it will be useful,
 * but WITHOUT ANY WARRANTY; without even the implied warranty of
 * MERCHANTABILITY or FITNESS FOR A PARTICULAR PURPOSE. See the
 * GNU General Public License for more details.
 *
 * You should have received a copy of the GNU General Public License
 * along with this program. If not, see <http://www.gnu.org/licenses/>.
 *
 */

#ifndef MAINWINDOW_H
#define MAINWINDOW_H

#include <QMainWindow>
#include <Qsci/qsciscintilla.h>
#include "qtabwidgetscontainer.h"
#include "frmsrchreplace.h"
#include "searchengine.h"
#include "docengine.h"
#include <QSettings>
#include <QLabel>
#include <QSplitter>
#include <QtNetwork/QLocalServer>
#include <QActionGroup>

namespace Ui {
    class MainWindow;
}

class MainWindow : public QMainWindow
{
    Q_OBJECT

public:
    explicit MainWindow(QWidget *parent = 0);
    ~MainWindow();

    // 2-STEP initializer
    void init();

    QTabWidgetsContainer *container;

    /**
     * Describes the result of a save process. For example, if the user cancels the save dialog, \p saveFileResult_Canceled is returned.
     */
    enum saveFileResult {
         saveFileResult_Saved       /** The file was saved  */
        ,saveFileResult_Canceled    /** The save process was canceled */
    };

    /**
     * Describes the result of a tab closing process.
     */
    enum tabCloseResult {
         tabCloseResult_Saved        /** The tab was closed and the file was saved */
        ,tabCloseResult_NotSaved     /** The tab was closed and the file wasn't saved */
        ,tabCloseResult_AlreadySaved /** The tab was closed and the file was already saved */
        ,tabCloseResult_Canceled     /** The close process was canceled */
    };

    /**
     * Reasons for asking to save changes
     */
    enum askToSaveChangesReason {
         askToSaveChangesReason_tabClosing  /** The tab is closing */
        ,askToSaveChangesReason_generic     /** Generic reason */
    };

    void processCommandLineArgs(QStringList arguments, bool fromExternalMessage);
    int askIfWantToSave(QsciScintillaqq *sci, int reason);
    int save(QsciScintillaqq *sci);
//    int writeDocument(QsciScintillaqq *sci, QString filename);
    QString getSaveDialogDefaultFileName(QsciScintillaqq *sci);
    int saveAs(QsciScintillaqq *sci,bool copy=false);
//    void openDocuments(QStringList fileNames, QTabWidgetqq *tabWidget);
    QSettings* getSettings();
    int kindlyTabClose(QsciScintillaqq *sci);
    void connect_tabWidget(QTabWidgetqq *tabWidget);
    searchengine* getSearchEngine();
    int fileAlreadyOpened(const QString & filepath);
<<<<<<< HEAD
    void update_single_document_ui( QsciScintillaqq* sci );
=======
    QFont* systemMonospace();
>>>>>>> f6bb8394

    //Singleton instance of main window class
    static MainWindow* instance();

    QsciScintillaqq* getFocusedEditor();

private:
    Ui::MainWindow *ui;
    QSettings *settings;
    QMenu *tabContextMenu;
    QList<QAction *> tabContextMenuActions;
    QLabel *statusBar_fileFormat;
    QLabel *statusBar_lengthInfo;
    QLabel *statusBar_selectionInfo;
    QLabel *statusBar_EOLstyle;
    QLabel *statusBar_textFormat;
    QLabel *statusBar_overtypeNotify;
    QLocalServer *instanceServer;
    frmsrchreplace* searchDialog;
    searchengine *se;
    docengine    *de;
    QFont        *system_monospace;
    static MainWindow* wMain;
    //void closeEvent(QCloseEvent *event);
    // QActionGroup *encodeGroup;
    void closeEvent(QCloseEvent *event);

private slots:
    void _on_text_changed();
    int  _on_tab_close_requested(int index);
    void _on_tabWidget_customContextMenuRequested(QPoint pos);
    void _on_instanceServer_NewConnection();
    void _on_instanceServer_Socket_ReadyRead();
    void _on_newQsciScintillaqqChildCreated(QsciScintillaqq *sci);
    void _on_sci_copyAvailable(bool yes);
    void _on_sci_updateUI();
    void _apply_wide_settings_to_tab(int tab);

    void on_action_New_triggered();
    void on_actionSave_as_triggered();
    void on_actionSave_triggered();
    void on_action_Open_triggered();
    void on_action_Undo_triggered();
    void on_action_Redo_triggered();
    void on_actionCu_t_triggered();
    void on_action_Copy_triggered();
    void on_action_Paste_triggered();
    void on_actionSelect_All_triggered();
    void on_action_Delete_triggered();
    void on_actionClose_triggered();
    void on_actionC_lose_All_triggered();
    void on_actionRestore_Default_Zoom_triggered();
    void on_actionAbout_Notepadqq_triggered();
    void on_actionAbout_Qt_triggered();
    void on_actionLaunch_in_Firefox_triggered();
    void on_actionGet_php_help_triggered();
    void on_actionLaunch_in_Chromium_triggered();
    void on_actionGoogle_Search_triggered();
    void on_actionWikipedia_Search_triggered();
    void on_actionCurrent_Full_File_path_to_Clipboard_triggered();
    void on_actionCurrent_Filename_to_Clipboard_triggered();
    void on_actionCurrent_Directory_Path_to_Clipboard_triggered();
    void on_actionSave_All_triggered();
    void on_actionE_xit_triggered();
    void on_actionClose_All_BUT_Current_Document_triggered();
    void on_actionClone_to_Other_View_triggered();
    void on_actionSearch_triggered();
    void on_actionFind_Next_triggered();
    void on_actionFind_Previous_triggered();
    void on_actionSave_a_Copy_As_triggered();
    void on_actionWord_wrap_triggered();
    void on_actionShow_All_Characters_triggered();
    void on_actionUNIX_Format_triggered();
    void on_actionMac_Format_triggered();
    void on_actionWindows_Format_triggered();
    void on_actionReload_from_Disk_triggered();
    void on_actionUPPERCASE_triggered();
    void on_actionLowercase_triggered();

public slots:
    void on_actionZoom_In_triggered();
    void on_actionZoom_Out_triggered();
};

#endif // MAINWINDOW_H;<|MERGE_RESOLUTION|>--- conflicted
+++ resolved
@@ -90,11 +90,8 @@
     void connect_tabWidget(QTabWidgetqq *tabWidget);
     searchengine* getSearchEngine();
     int fileAlreadyOpened(const QString & filepath);
-<<<<<<< HEAD
     void update_single_document_ui( QsciScintillaqq* sci );
-=======
     QFont* systemMonospace();
->>>>>>> f6bb8394
 
     //Singleton instance of main window class
     static MainWindow* instance();
